//! Module containing structs and enums to represent a program.
//!
//! @file absy.rs
//! @author Dennis Kuhnert <dennis.kuhnert@campus.tu-berlin.de>
//! @author Jacob Eberhardt <jacob.eberhardt@tu-berlin.de>
//! @date 2017

use std::fmt;
use std::collections::{HashMap, BTreeMap};
use field::Field;
<<<<<<< HEAD
use imports::Import;
=======
use parameter::Parameter;
>>>>>>> 4c8fb97e

#[derive(Serialize, Deserialize, Clone, PartialEq)]
pub struct Prog<T: Field> {
    /// Functions of the program
    pub functions: Vec<Function<T>>,
    pub imports: Vec<Import>
}

impl<T: Field> fmt::Display for Prog<T> {
    fn fmt(&self, f: &mut fmt::Formatter) -> fmt::Result {
        let mut res = vec![];
        res.extend(self.imports
                .iter()
                .map(|x| format!("{}", x))
                .collect::<Vec<_>>());
        res.extend(self.functions
                .iter()
                .map(|x| format!("{}", x))
                .collect::<Vec<_>>());
        write!(
            f,
            "{}",
            res.join("\n")
        )
    }
}

impl<T: Field> fmt::Debug for Prog<T> {
    fn fmt(&self, f: &mut fmt::Formatter) -> fmt::Result {
        write!(
            f,
            "program(\n\timports:\n\t\t{}\n\tfunctions:\n\t\t{}\n)",
            self.imports
                .iter()
                .map(|x| format!("{:?}", x))
                .collect::<Vec<_>>()
                .join("\n\t\t"),
            self.functions
                .iter()
                .map(|x| format!("{:?}", x))
                .collect::<Vec<_>>()
                .join("\n\t\t")
        )
    }
}

#[derive(Serialize, Deserialize, Clone, PartialEq)]
pub struct Function<T: Field> {
    /// Name of the program
    pub id: String,
    /// Arguments of the function
    pub arguments: Vec<Parameter>,
    /// Vector of statements that are executed when running the function
    pub statements: Vec<Statement<T>>,
    /// number of returns
    pub return_count: usize,
}

impl<T: Field> fmt::Display for Function<T> {
    fn fmt(&self, f: &mut fmt::Formatter) -> fmt::Result {
        write!(
            f,
            "def {}({}):\n{}",
            self.id,
            self.arguments
                .iter()
                .map(|x| format!("{}", x))
                .collect::<Vec<_>>()
                .join(","),
            self.statements
                .iter()
                .map(|x| format!("\t{}", x))
                .collect::<Vec<_>>()
                .join("\n")
        )
    }
}

impl<T: Field> fmt::Debug for Function<T> {
    fn fmt(&self, f: &mut fmt::Formatter) -> fmt::Result {
        write!(
            f,
            "Function(id: {:?}, arguments: {:?}, ...):\n{}",
            self.id,
            self.arguments,
            self.statements
                .iter()
                .map(|x| format!("\t{:?}", x))
                .collect::<Vec<_>>()
                .join("\n")
        )
    }
}

#[derive(Clone, Serialize, Deserialize, PartialEq)]
pub enum Statement<T: Field> {
    Return(ExpressionList<T>),
    Definition(String, Expression<T>),
    Condition(Expression<T>, Expression<T>),
    For(String, T, T, Vec<Statement<T>>),
    MultipleDefinition(Vec<String>, Expression<T>),
}

impl<T: Field> fmt::Display for Statement<T> {
    fn fmt(&self, f: &mut fmt::Formatter) -> fmt::Result {
        match *self {
            Statement::Return(ref expr) => write!(f, "return {}", expr),
            Statement::Definition(ref lhs, ref rhs) => write!(f, "{} = {}", lhs, rhs),
            Statement::Condition(ref lhs, ref rhs) => write!(f, "{} == {}", lhs, rhs),
            Statement::For(ref var, ref start, ref stop, ref list) => {
                try!(write!(f, "for {} in {}..{} do\n", var, start, stop));
                for l in list {
                    try!(write!(f, "\t\t{}\n", l));
                }
                write!(f, "\tendfor")
            }
            Statement::MultipleDefinition(ref ids, ref rhs) => {
                for (i, id) in ids.iter().enumerate() {
                    try!(write!(f, "{}", id));
                    if i < ids.len() - 1 {
                        try!(write!(f, ", "));
                    }
                }
                write!(f, " = {}", rhs)
            },
        }
    }
}

impl<T: Field> fmt::Debug for Statement<T> {
    fn fmt(&self, f: &mut fmt::Formatter) -> fmt::Result {
        match *self {
            Statement::Return(ref expr) => write!(f, "Return({:?})", expr),
            Statement::Definition(ref lhs, ref rhs) => {
                write!(f, "Definition({:?}, {:?})", lhs, rhs)
            }
            Statement::Condition(ref lhs, ref rhs) => write!(f, "Condition({:?}, {:?})", lhs, rhs),
            Statement::For(ref var, ref start, ref stop, ref list) => {
                try!(write!(f, "for {:?} in {:?}..{:?} do\n", var, start, stop));
                for l in list {
                    try!(write!(f, "\t\t{:?}\n", l));
                }
                write!(f, "\tendfor")
            }
            Statement::MultipleDefinition(ref lhs, ref rhs) => {
                write!(f, "MultipleDefinition({:?}, {:?})", lhs, rhs)
            },
        }
    }
}

#[derive(Clone, PartialEq, Serialize, Deserialize)]
pub enum Expression<T: Field> {
    Number(T),
    Identifier(String),
    Add(Box<Expression<T>>, Box<Expression<T>>),
    Sub(Box<Expression<T>>, Box<Expression<T>>),
    Mult(Box<Expression<T>>, Box<Expression<T>>),
    Div(Box<Expression<T>>, Box<Expression<T>>),
    Pow(Box<Expression<T>>, Box<Expression<T>>),
    IfElse(Box<Condition<T>>, Box<Expression<T>>, Box<Expression<T>>),
    FunctionCall(String, Vec<Expression<T>>),
}

impl<T: Field> Expression<T> {
    pub fn apply_substitution(&self, substitution: &HashMap<String, String>) -> Expression<T> {
        match *self {
            ref e @ Expression::Number(_) => e.clone(),
            Expression::Identifier(ref v) => {
                let mut new_name = v.to_string();
                loop {
                    match substitution.get(&new_name) {
                        Some(x) => new_name = x.to_string(),
                        None => return Expression::Identifier(new_name),
                    }
                }
            }
            Expression::Add(ref e1, ref e2) => Expression::Add(
                box e1.apply_substitution(substitution),
                box e2.apply_substitution(substitution),
            ),
            Expression::Sub(ref e1, ref e2) => Expression::Sub(
                box e1.apply_substitution(substitution),
                box e2.apply_substitution(substitution),
            ),
            Expression::Mult(ref e1, ref e2) => Expression::Mult(
                box e1.apply_substitution(substitution),
                box e2.apply_substitution(substitution),
            ),
            Expression::Div(ref e1, ref e2) => Expression::Div(
                box e1.apply_substitution(substitution),
                box e2.apply_substitution(substitution),
            ),
            Expression::Pow(ref e1, ref e2) => Expression::Pow(
                box e1.apply_substitution(substitution),
                box e2.apply_substitution(substitution),
            ),
            Expression::IfElse(ref c, ref e1, ref e2) => Expression::IfElse(
                box c.apply_substitution(substitution),
                box e1.apply_substitution(substitution),
                box e2.apply_substitution(substitution),
            ),
            Expression::FunctionCall(ref i, ref p) => {
                for param in p {
                    param.apply_substitution(substitution);
                }
                Expression::FunctionCall(i.clone(), p.clone())
            }
        }
    }

    pub fn solve(&self, inputs: &mut BTreeMap<String, T>) -> T {
        match *self {
            Expression::Number(ref x) => x.clone(),
            Expression::Identifier(ref var) => {
                if let None = inputs.get(var) {
                    if var.contains("_b") {
                        let var_name = var.split("_b").collect::<Vec<_>>()[0];
                        let mut num = inputs[var_name].clone();
                        let bits = T::get_required_bits();
                        for i in (0..bits).rev() {
                            if T::from(2).pow(i) <= num {
                                num = num - T::from(2).pow(i);
                                inputs.insert(format!("{}_b{}", &var_name, i), T::one());
                            } else {
                                inputs.insert(format!("{}_b{}", &var_name, i), T::zero());
                            }
                        }
                        assert_eq!(num, T::zero());
                    } else {
                        panic!(
                            "Variable {:?} is undeclared in inputs: {:?}",
                            var,
                            inputs
                        );
                    }
                }
                inputs[var].clone()
            }
            Expression::Add(ref x, ref y) => x.solve(inputs) + y.solve(inputs),
            Expression::Sub(ref x, ref y) => x.solve(inputs) - y.solve(inputs),
            Expression::Mult(ref x, ref y) => x.solve(inputs) * y.solve(inputs),
            Expression::Div(ref x, ref y) => x.solve(inputs) / y.solve(inputs),
            Expression::Pow(ref x, ref y) => x.solve(inputs).pow(y.solve(inputs)),
            Expression::IfElse(ref condition, ref consequent, ref alternative) => {
                if condition.solve(inputs) {
                    consequent.solve(inputs)
                } else {
                    alternative.solve(inputs)
                }
            }
            Expression::FunctionCall(_, _) => unimplemented!(), // should not happen, since never part of flattened functions
        }
    }

    pub fn is_linear(&self) -> bool {
        match *self {
            Expression::Number(_) | Expression::Identifier(_) => true,
            Expression::Add(ref x, ref y) | Expression::Sub(ref x, ref y) => {
                x.is_linear() && y.is_linear()
            }
            Expression::Mult(ref x, ref y) | Expression::Div(ref x, ref y) => {
                match (x.clone(), y.clone()) {
                    (box Expression::Number(_), box Expression::Number(_)) |
                    (box Expression::Number(_), box Expression::Identifier(_)) |
                    (box Expression::Identifier(_), box Expression::Number(_)) => true,
                    _ => false,
                }
            }
            _ => false,
        }
    }
}

impl<T: Field> fmt::Display for Expression<T> {
    fn fmt(&self, f: &mut fmt::Formatter) -> fmt::Result {
        match *self {
            Expression::Number(ref i) => write!(f, "{}", i),
            Expression::Identifier(ref var) => write!(f, "{}", var),
            Expression::Add(ref lhs, ref rhs) => write!(f, "({} + {})", lhs, rhs),
            Expression::Sub(ref lhs, ref rhs) => write!(f, "({} - {})", lhs, rhs),
            Expression::Mult(ref lhs, ref rhs) => write!(f, "({} * {})", lhs, rhs),
            Expression::Div(ref lhs, ref rhs) => write!(f, "({} / {})", lhs, rhs),
            Expression::Pow(ref lhs, ref rhs) => write!(f, "{}**{}", lhs, rhs),
            Expression::IfElse(ref condition, ref consequent, ref alternative) => write!(
                f,
                "if {} then {} else {} fi",
                condition,
                consequent,
                alternative
            ),
            Expression::FunctionCall(ref i, ref p) => {
                try!(write!(f, "{}(", i,));
                for (i, param) in p.iter().enumerate() {
                    try!(write!(f, "{}", param));
                    if i < p.len() - 1 {
                        try!(write!(f, ", "));
                    }
                }
                write!(f, ")")
            }
        }
    }
}

impl<T: Field> fmt::Debug for Expression<T> {
    fn fmt(&self, f: &mut fmt::Formatter) -> fmt::Result {
        match *self {
            Expression::Number(ref i) => write!(f, "Num({})", i),
            Expression::Identifier(ref var) => write!(f, "Ide({})", var),
            Expression::Add(ref lhs, ref rhs) => write!(f, "Add({:?}, {:?})", lhs, rhs),
            Expression::Sub(ref lhs, ref rhs) => write!(f, "Sub({:?}, {:?})", lhs, rhs),
            Expression::Mult(ref lhs, ref rhs) => write!(f, "Mult({:?}, {:?})", lhs, rhs),
            Expression::Div(ref lhs, ref rhs) => write!(f, "Div({:?}, {:?})", lhs, rhs),
            Expression::Pow(ref lhs, ref rhs) => write!(f, "Pow({:?}, {:?})", lhs, rhs),
            Expression::IfElse(ref condition, ref consequent, ref alternative) => write!(
                f,
                "IfElse({:?}, {:?}, {:?})",
                condition,
                consequent,
                alternative
            ),
            Expression::FunctionCall(ref i, ref p) => {
                try!(write!(f, "FunctionCall({:?}, (", i));
                try!(f.debug_list().entries(p.iter()).finish());
                write!(f, ")")
            }
        }
    }
}

#[derive(Clone, PartialEq, Serialize, Deserialize)]
pub struct ExpressionList<T: Field> {
    pub expressions: Vec<Expression<T>>
}

impl<T: Field> ExpressionList<T> {
    pub fn new() -> ExpressionList<T> {
        ExpressionList {
            expressions: vec![]
        }
    }

    pub fn apply_substitution(&self, substitution: &HashMap<String, String>) -> ExpressionList<T> {
        let expressions: Vec<Expression<T>> = self.expressions.iter().map(|e| e.apply_substitution(substitution)).collect();
        ExpressionList {
            expressions: expressions
        }
    }
}

impl<T: Field> fmt::Display for ExpressionList<T> {
    fn fmt(&self, f: &mut fmt::Formatter) -> fmt::Result {
        for (i, param) in self.expressions.iter().enumerate() {
            try!(write!(f, "{}", param));
            if i < self.expressions.len() - 1 {
                try!(write!(f, ", "));
            }
        }
        write!(f, "")
    }
}

impl<T: Field> fmt::Debug for ExpressionList<T> {
    fn fmt(&self, f: &mut fmt::Formatter) -> fmt::Result {
        write!(f, "ExpressionList({:?})", self.expressions)
    }
}

#[derive(Clone, PartialEq, Serialize, Deserialize)]
pub enum Condition<T: Field> {
    Lt(Expression<T>, Expression<T>),
    Le(Expression<T>, Expression<T>),
    Eq(Expression<T>, Expression<T>),
    Ge(Expression<T>, Expression<T>),
    Gt(Expression<T>, Expression<T>),
}

impl<T: Field> Condition<T> {
    fn apply_substitution(&self, substitution: &HashMap<String, String>) -> Condition<T> {
        match *self {
            Condition::Lt(ref lhs, ref rhs) => Condition::Lt(
                lhs.apply_substitution(substitution),
                rhs.apply_substitution(substitution),
            ),
            Condition::Le(ref lhs, ref rhs) => Condition::Le(
                lhs.apply_substitution(substitution),
                rhs.apply_substitution(substitution),
            ),
            Condition::Eq(ref lhs, ref rhs) => Condition::Eq(
                lhs.apply_substitution(substitution),
                rhs.apply_substitution(substitution),
            ),
            Condition::Ge(ref lhs, ref rhs) => Condition::Ge(
                lhs.apply_substitution(substitution),
                rhs.apply_substitution(substitution),
            ),
            Condition::Gt(ref lhs, ref rhs) => Condition::Gt(
                lhs.apply_substitution(substitution),
                rhs.apply_substitution(substitution),
            ),
        }
    }

    fn solve(&self, inputs: &mut BTreeMap<String, T>) -> bool {
        match *self {
            Condition::Lt(ref lhs, ref rhs) => lhs.solve(inputs) < rhs.solve(inputs),
            Condition::Le(ref lhs, ref rhs) => lhs.solve(inputs) <= rhs.solve(inputs),
            Condition::Eq(ref lhs, ref rhs) => lhs.solve(inputs) == rhs.solve(inputs),
            Condition::Ge(ref lhs, ref rhs) => lhs.solve(inputs) >= rhs.solve(inputs),
            Condition::Gt(ref lhs, ref rhs) => lhs.solve(inputs) > rhs.solve(inputs),
        }
    }
}

impl<T: Field> fmt::Display for Condition<T> {
    fn fmt(&self, f: &mut fmt::Formatter) -> fmt::Result {
        match *self {
            Condition::Lt(ref lhs, ref rhs) => write!(f, "{} < {}", lhs, rhs),
            Condition::Le(ref lhs, ref rhs) => write!(f, "{} <= {}", lhs, rhs),
            Condition::Eq(ref lhs, ref rhs) => write!(f, "{} == {}", lhs, rhs),
            Condition::Ge(ref lhs, ref rhs) => write!(f, "{} >= {}", lhs, rhs),
            Condition::Gt(ref lhs, ref rhs) => write!(f, "{} > {}", lhs, rhs),
        }
    }
}

impl<T: Field> fmt::Debug for Condition<T> {
    fn fmt(&self, f: &mut fmt::Formatter) -> fmt::Result {
        write!(f, "{}", self)
    }
}<|MERGE_RESOLUTION|>--- conflicted
+++ resolved
@@ -8,23 +8,26 @@
 use std::fmt;
 use std::collections::{HashMap, BTreeMap};
 use field::Field;
-<<<<<<< HEAD
 use imports::Import;
-=======
 use parameter::Parameter;
->>>>>>> 4c8fb97e
+use flat_absy::*;
 
 #[derive(Serialize, Deserialize, Clone, PartialEq)]
 pub struct Prog<T: Field> {
     /// Functions of the program
     pub functions: Vec<Function<T>>,
-    pub imports: Vec<Import>
+    pub imports: Vec<Import>,
+    pub imported_functions: Vec<FlatFunction<T>>
 }
 
 impl<T: Field> fmt::Display for Prog<T> {
     fn fmt(&self, f: &mut fmt::Formatter) -> fmt::Result {
         let mut res = vec![];
         res.extend(self.imports
+                .iter()
+                .map(|x| format!("{}", x))
+                .collect::<Vec<_>>());
+        res.extend(self.imported_functions
                 .iter()
                 .map(|x| format!("{}", x))
                 .collect::<Vec<_>>());
@@ -44,10 +47,15 @@
     fn fmt(&self, f: &mut fmt::Formatter) -> fmt::Result {
         write!(
             f,
-            "program(\n\timports:\n\t\t{}\n\tfunctions:\n\t\t{}\n)",
+            "program(\n\timports:\n\t\t{}\n\tfunctions:\n\t\t{}{}\n)",
             self.imports
                 .iter()
                 .map(|x| format!("{:?}", x))
+                .collect::<Vec<_>>()
+                .join("\n\t\t"),
+            self.imported_functions
+                .iter()
+                .map(|x| format!("{}", x))
                 .collect::<Vec<_>>()
                 .join("\n\t\t"),
             self.functions
