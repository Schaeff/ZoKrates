--- conflicted
+++ resolved
@@ -25,7 +25,7 @@
 }
 impl Flattener {
     pub fn flatten<T: Field>(p: TypedProg<T>) -> FlatProg<T> {
-        Flattener::new(T::get_required_bits()).flatten_program(p)
+        Flattener::new().flatten_program(p)
     }
 
     /// Returns a `Flattener` with fresh a fresh [substitution] and [variables].
@@ -33,11 +33,8 @@
     /// # Arguments
     ///
     /// * `bits` - Number of bits needed to represent the maximum value.
-<<<<<<< HEAD
-    fn new(bits: usize) -> Flattener {
-=======
-    pub fn new() -> Flattener {
->>>>>>> 5cbf921c
+
+    fn new() -> Flattener {
         Flattener {
             next_var_idx: 0,
             bijection: BiMap::new(),
