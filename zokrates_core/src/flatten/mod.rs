//! Module containing the `Flattener` to process a program that it is R1CS-able.
//!
//! @file flatten.rs
//! @author Dennis Kuhnert <dennis.kuhnert@campus.tu-berlin.de>
//! @author Jacob Eberhardt <jacob.eberhardt@tu-berlin.de>
//! @date 2017

const BINARY_SEPARATOR: &str = "_b";


use std::collections::{HashSet, HashMap};
use typed_absy::*;
use field::Field;
use flat_absy::*;
use flat_absy::flat_parameter::FlatParameter;
use flat_absy::flat_variable::FlatVariable;
use substitution::direct_substitution::DirectSubstitution;
use substitution::Substitution;
use helpers::{DirectiveStatement, Helper, RustHelper};
use types::Type;
use types::Signature;
use types::conversions::cast;
use absy::variable::Variable;
use absy::parameter::Parameter;
use bimap::BiMap;

/// Flattener, computes flattened program.
pub struct Flattener {
    /// Number of bits needed to represent the maximum value.
    bits: usize,
    /// Vector containing all used variables while processing the program.
    variables: HashSet<FlatVariable>,
    /// Map of renamings for reassigned variables while processing the program.
    substitution: DirectSubstitution,
    /// Map of function id to invocation counter
    function_calls: HashMap<String, usize>,
    /// Index of the next introduced variable while processing the program.
    next_var_idx: usize,
    /// bijection for name <=> id
    bijection: BiMap<String, FlatVariable>
}
impl Flattener {
    /// Returns a `Flattener` with fresh a fresh [substitution] and [variables].
    ///
    /// # Arguments
    ///
    /// * `bits` - Number of bits needed to represent the maximum value.
    pub fn new(bits: usize) -> Flattener {
        Flattener {
            bits: bits,
            variables: HashSet::new(),
            substitution: DirectSubstitution::new(),
            function_calls: HashMap::new(),
            next_var_idx: 0,
            bijection: BiMap::new()
        }
    }

    /// Loads the standard library
    fn load_stdlib<T: Field>(
        &mut self,
        functions_flattened: &mut Vec<FlatFunction<T>>,
    ) -> () {

        // Load type casting functions
        functions_flattened.push(cast(&Type::Boolean, &Type::FieldElement));
        functions_flattened.push(cast(&Type::FieldElement, &Type::Boolean));

        // Load IfElse helpers
        let ie = TypedFunction {
            id: "_if_else_field".to_string(),
            arguments: vec![Parameter {
                id: Variable {
                    id: "condition".to_string(),
                    _type: Type::Boolean
                }, 
                private: true 
            },
            Parameter {
                id: Variable {
                    id: "consequence".to_string(),
                    _type: Type::FieldElement
                }, 
                private: true 
            },
            Parameter {
                id: Variable {
                    id: "alternative".to_string(),
                    _type: Type::FieldElement
                }, 
                private: true 
            }],
            statements: vec![
                TypedStatement::Definition(
                    Variable::from("condition_as_field"),
                    FieldElementExpression::FunctionCall(
                        "_bool_to_field".to_string(), 
                        vec![
                            TypedExpression::FieldElement(
                                FieldElementExpression::Identifier("condition".to_string()))
                        ]
                    ).into()
                ),
                TypedStatement::Return(
                    vec![
                        FieldElementExpression::Add(
                            box FieldElementExpression::Mult(
                                box FieldElementExpression::Identifier("condition_as_field".to_string()),
                                box FieldElementExpression::Identifier("consequence".to_string()),
                            ),
                            box FieldElementExpression::Mult(
                                box FieldElementExpression::Sub(
                                    box FieldElementExpression::Number(T::one()),
                                    box FieldElementExpression::Identifier("condition_as_field".to_string())
                                ),
                                box FieldElementExpression::Identifier("alternative".to_string())
                            )
                        ).into()
                    ]
                )
            ],
            signature: Signature {
                inputs: vec![Type::Boolean, Type::FieldElement, Type::FieldElement],
                outputs: vec![Type::FieldElement]
            }
        };

        let ief = self.flatten_function(
            functions_flattened,
            ie,
        );
        functions_flattened.push(ief);
    }

    /// Returns (condition true, condition false) `Identifier`s for the given condition.
    /// condition true = 1, if `condition` is true, 0 else
    /// condition false = 1, if `condition` is false, 0 else
    ///
    /// # Arguments
    ///
    /// * `statements_flattened` - Vector where new flattened statements can be added.
    /// * `condition` - `Condition` that will be flattened.
    fn flatten_condition<T: Field>(
        &mut self,
        functions_flattened: &Vec<FlatFunction<T>>,
        arguments_flattened: &Vec<FlatParameter>,
        statements_flattened: &mut Vec<FlatStatement<T>>,
        condition: BooleanExpression<T>,
    ) -> BooleanExpression<T> { // those will be booleans in the future
        match condition {
            BooleanExpression::Lt(box lhs, box rhs) => {

                // We know from semantic checking that lhs and rhs have the same type
                // What the condition will flatten to depends on that type

                let lhs_flattened = self.flatten_field_expression(
                    functions_flattened,
                    arguments_flattened,
                    statements_flattened,
                    lhs,
                );
                let rhs_flattened = self.flatten_field_expression(
                    functions_flattened,
                    arguments_flattened,
                    statements_flattened,
                    rhs,
                );

                // lhs
                let lhs_id = self.use_sym();
                statements_flattened
                    .push(FlatStatement::Definition(lhs_id, lhs_flattened));

                // rhs
                let rhs_id = self.use_sym();
                statements_flattened
                    .push(FlatStatement::Definition(rhs_id, rhs_flattened));

                // check that lhs and rhs are within the right range, ie, their last two bits are zero

                // lhs
                {
                    // bitness checks
                    for i in 0..self.bits - 2 {
                        let new_id = self.use_binary_variable(&lhs_id, i);
                        statements_flattened.push(FlatStatement::Definition(
                            new_id,
                            FlatExpression::Mult(
                                box FlatExpression::Identifier(new_id),
                                box FlatExpression::Identifier(new_id),
                            ),
                        ));
                    }

                    // bit decomposition check
                    let mut lhs_sum = FlatExpression::Number(T::from(0));

                    for i in 0..self.bits - 2 {
                        lhs_sum = FlatExpression::Add(
                            box lhs_sum,
                            box FlatExpression::Mult(
                                box FlatExpression::Identifier(self.use_binary_variable(&lhs_id, i)),
                                box FlatExpression::Number(T::from(2).pow(i)),
                            ),
                        );
                    }

                    statements_flattened
                        .push(FlatStatement::Condition(
                                FlatExpression::Identifier(lhs_id), 
                                lhs_sum
                            )
                        );
                }

                // rhs
                {
                    // bitness checks
                    for i in 0..self.bits - 2 {
                        let new_id = self.use_binary_variable(&lhs_id, i);
                        statements_flattened.push(FlatStatement::Definition(
                            new_id,
                            FlatExpression::Mult(
                                box FlatExpression::Identifier(new_id),
                                box FlatExpression::Identifier(new_id),
                            ),
                        ));
                    }

                    // bit decomposition check
                    let mut rhs_sum = FlatExpression::Number(T::from(0));

                    for i in 0..self.bits - 2 {
                        rhs_sum = FlatExpression::Add(
                            box rhs_sum,
                            box FlatExpression::Mult(
                                box FlatExpression::Identifier(self.use_binary_variable(&rhs_id, i)),
                                box FlatExpression::Number(T::from(2).pow(i)),
                            ),
                        );
                    }

                    statements_flattened
                        .push(FlatStatement::Condition(
                                FlatExpression::Identifier(rhs_id), 
                                rhs_sum
                            )
                        );
                }

                // sym = (lhs * 2) - (rhs * 2)
                let subtraction_result_id = self.use_sym();

                statements_flattened.push(FlatStatement::Definition(
                    subtraction_result_id,
                    FlatExpression::Sub(
                        box FlatExpression::Mult(box FlatExpression::Number(T::from(2)), box FlatExpression::Identifier(lhs_id)),
                        box FlatExpression::Mult(box FlatExpression::Number(T::from(2)), box FlatExpression::Identifier(rhs_id)),
                    ),
                ));

                // sym_b{i} = sym_b{i}**2  (bitness checks)
                for i in 0..self.bits {
                    let new_id = self.use_binary_variable(&subtraction_result_id, i);
                    statements_flattened.push(FlatStatement::Definition(
                        new_id,
                        FlatExpression::Mult(
                            box FlatExpression::Identifier(new_id),
                            box FlatExpression::Identifier(new_id),
                        ),
                    ));
                }

                // sum(sym_b{i} * 2**i)
                let mut expr = FlatExpression::Number(T::from(0));

                for i in 0..self.bits {
                    expr = FlatExpression::Add(
                        box expr,
                        box FlatExpression::Mult(
                            box FlatExpression::Identifier(self.use_binary_variable(&subtraction_result_id, i)),
                            box FlatExpression::Number(T::from(2).pow(i)),
                        ),
                    );
                }

                statements_flattened
                    .push(FlatStatement::Condition(
                            FlatExpression::Identifier(subtraction_result_id), 
                            expr
                        )
                    );

                // rename output to avoid conflicts with suffixes
                let cond_true_id = self.use_sym();
                statements_flattened
                    .push(FlatStatement::Definition(
                        cond_true_id,
                        FlatExpression::Identifier(FlatVariable::binary(subtraction_result_id.id, 0)))
                    );

                self.next_var_idx += 1;

                // we need to return string-based variables for the rest of flattening, so we use the bijection
                BooleanExpression::Identifier(self.bijection.get_by_right(&cond_true_id).unwrap().to_string())
            }
            BooleanExpression::Eq(box lhs, box rhs) => {

                // We know from semantic checking that lhs and rhs have the same type
                // What the condition will flatten to depends on that type

                // Wanted: (Y = (X != 0) ? 1 : 0)
                // X = a - b
                // # Y = if X == 0 then 0 else 1 fi
                // # M = if X == 0 then 1 else 1/X fi
                // Y == X * M
                // 0 == (1-Y) * X

                let name_x = self.use_sym();
                let name_y = self.use_sym();
                let name_m = self.use_sym();
                let name_1_y = self.use_sym();

                let x = self.flatten_field_expression(
                    functions_flattened,
                    arguments_flattened,
                    statements_flattened,
                    FieldElementExpression::Sub(box lhs, box rhs),
                );

                statements_flattened.push(FlatStatement::Definition(name_x, x));
                statements_flattened.push(
                    FlatStatement::Directive(DirectiveStatement {
                        outputs: vec![name_y, name_m],
                        inputs: vec![name_x],
                        helper: Helper::Rust(RustHelper::ConditionEq)
                    })
                );
                statements_flattened.push(FlatStatement::Condition(
                    FlatExpression::Identifier(name_y),
                    FlatExpression::Mult(box FlatExpression::Identifier(name_x), box FlatExpression::Identifier(name_m)),
                ));
                statements_flattened.push(FlatStatement::Definition(
                    name_1_y,
                    FlatExpression::Sub(box FlatExpression::Number(T::one()), box FlatExpression::Identifier(name_y)),
                ));
                statements_flattened.push(FlatStatement::Condition(
                    FlatExpression::Number(T::zero()),
                    FlatExpression::Mult(box FlatExpression::Identifier(name_1_y), box FlatExpression::Identifier(name_x)),
                ));

                BooleanExpression::Identifier(self.bijection.get_by_right(&name_1_y).unwrap().to_string())
            }
            _ => unimplemented!(),
        }
    }

    fn flatten_function_call<T: Field>(
        &mut self,
        functions_flattened: &Vec<FlatFunction<T>>,
        arguments_flattened: &Vec<FlatParameter>,
        statements_flattened: &mut Vec<FlatStatement<T>>,
        id: &String,
        return_count: usize,
        param_expressions: &Vec<TypedExpression<T>>
    ) -> FlatExpressionList<T> {
        for funct in functions_flattened {
            if funct.id == *id && funct.arguments.len() == (*param_expressions).len() && funct.return_count == return_count {
                // funct is now the called function

                // Idea: variables are given a prefix.
                // It consists of the function name followed by a call counter value
                // e.g.: add_1_a_2

                // Stores prefixed variables

                let mut replacement_map = DirectSubstitution::new();

                // build prefix
                match self.function_calls.clone().get(&funct.id) {
                    Some(val) => {
                        self.function_calls.insert(funct.id.clone(),val+1);
                    }
                    None => {
                        self.function_calls.insert(funct.id.clone(),1);
                    }
                }
                let prefix = format!("{}_i{}o{}_{}_", funct.id.clone(), funct.arguments.len(), funct.return_count, self.function_calls.get(&funct.id).unwrap());

                // Handle complex parameters and assign values:
                // Rename Parameters, assign them to values in call. Resolve complex expressions with definitions
                for (i, param_expr) in param_expressions.clone().into_iter().enumerate() {
                    let new_var;

                    match param_expr {
                        TypedExpression::FieldElement(e) => {
<<<<<<< HEAD
                            match e {
                                FieldElementExpression::Identifier(id) => {
                                    new_var = self.use_variable(&format!("{}param_{}", &prefix, id));
                                    statements_flattened
                                        .push(FlatStatement::Definition(new_var, FlatExpression::Identifier(self.bijection.get_by_left(&id).unwrap().clone())));
                                },
                                _ => {
                                    // for field elements, flatten the input and assign it to a new variable
                                    let expr_subbed = e.apply_substitution(&self.substitution);
                                    let rhs = self.flatten_field_expression(
                                        functions_flattened,
                                        arguments_flattened,
                                        statements_flattened,
                                        expr_subbed,
                                    );
                                    new_var = self.use_variable(&format!("{}param_{}", &prefix, i));
                                    statements_flattened
                                        .push(FlatStatement::Definition(new_var, rhs));
                                }
                            }
=======
                            // for field elements, flatten the input and assign it to a new variable
                            let rhs = self.flatten_field_expression(
                                functions_flattened,
                                arguments_flattened,
                                statements_flattened,
                                e,
                            ).apply_substitution(&self.substitution);
                            new_var = format!("{}param_{}", &prefix, i);
                            statements_flattened
                                .push(FlatStatement::Definition(new_var.clone(), rhs));
>>>>>>> 125ca508
                        },
                        TypedExpression::Boolean(e) => {
                            match e {
                                BooleanExpression::Identifier(id) => {
<<<<<<< HEAD
                                    new_var = self.use_variable(&format!("{}param_{}", &prefix, id));
=======
                                    // a bit hacky for now, to be removed when flatten_condition returns a flatexpression
                                    // basically extracted the bit of apply_substitution that handles identifiers
                                    let mut id = id;
                                    loop {
                                        match self.substitution.get(&id) {
                                            Some(x) => id = x.to_string(),
                                            None => break,
                                        }
                                    }

                                    new_var = format!("{}param_{}", &prefix, id);
>>>>>>> 125ca508
                                    statements_flattened
                                        .push(FlatStatement::Definition(new_var, FlatExpression::Identifier(self.bijection.get_by_left(&id).unwrap().clone())));
                                },
                                _ => panic!("A boolean argument to a function has to be a identifier")
                            }
                        }
                    }
                    replacement_map.insert(funct.arguments.get(i).unwrap().id.to_string(), new_var.to_string());
                }

                // Ensure Renaming and correct returns:
                // add all flattened statements, adapt return statement
                for stat in funct.statements.clone() {
                    match stat {
                        // set return statements right side as expression result
                        FlatStatement::Return(list) => {
                            return FlatExpressionList {
                                expressions: list.expressions.into_iter().map(|x| x.apply_substitution(&replacement_map)).collect()
                            }
                        },
                        FlatStatement::Definition(var, rhs) => {
                            let new_var = self.use_variable(&format!("{}{}", prefix, self.bijection.get_by_right(&var).unwrap()));
                            replacement_map.insert(var.to_string(), new_var.to_string());
                            let new_rhs = rhs.apply_substitution(&replacement_map);
                            statements_flattened.push(
                                FlatStatement::Definition(new_var, new_rhs)
                            );
                        },
                        FlatStatement::Condition(lhs, rhs) => {
                            let new_lhs = lhs.apply_substitution(&replacement_map);
                            let new_rhs = rhs.apply_substitution(&replacement_map);
                            statements_flattened
                                .push(FlatStatement::Condition(new_lhs, new_rhs));
                        },
                        FlatStatement::Directive(d) => {
                            let new_outputs = d.outputs.iter().map(|o| {
                            let new_o = self.use_variable(&format!("{}{}", prefix, self.bijection.get_by_right(&o).unwrap()));
                                replacement_map.insert(o.to_string(), new_o.to_string());
                                new_o
                            }).collect();
                            let new_inputs = d.inputs.iter().map(|i| replacement_map.get(&i.to_string()).unwrap()).collect();
                            statements_flattened.push(
                                FlatStatement::Directive(
                                    DirectiveStatement {
                                        outputs: new_outputs,
                                        inputs: new_inputs,
                                        helper: d.helper.clone()
                                    }
                                )
                            )
                        }
                    }
                }
            }
        }
        panic!(
            "TypedFunction definition for function {} with {:?} argument(s) not found.",
            id,
            param_expressions
        );
    }

    fn flatten_field_expression<T: Field>(
        &mut self,
        functions_flattened: &Vec<FlatFunction<T>>,
        arguments_flattened: &Vec<FlatParameter>,
        statements_flattened: &mut Vec<FlatStatement<T>>,
        expr: FieldElementExpression<T>,
    ) -> FlatExpression<T> {
        match expr {
            FieldElementExpression::Number(x) => FlatExpression::Number(x), // force to be a field element
            FieldElementExpression::Identifier(x) => FlatExpression::Identifier(self.bijection.get_by_left(&x).unwrap().clone()),
            FieldElementExpression::Add(box left, box right) => {
                let left_flattened = self.flatten_field_expression(
                    functions_flattened,
                    arguments_flattened,
                    statements_flattened,
                    left,
                );
                let right_flattened = self.flatten_field_expression(
                    functions_flattened,
                    arguments_flattened,
                    statements_flattened,
                    right,
                );
                let new_left = if left_flattened.is_linear() {
                    left_flattened
                } else {
                    let id = self.use_sym();
                    statements_flattened
                        .push(FlatStatement::Definition(id, left_flattened));
                    FlatExpression::Identifier(id)
                };
                let new_right = if right_flattened.is_linear() {
                    right_flattened
                } else {
                    let id = self.use_sym();
                    statements_flattened
                        .push(FlatStatement::Definition(id, right_flattened));
                    FlatExpression::Identifier(id)
                };
                FlatExpression::Add(box new_left, box new_right)
            },
            FieldElementExpression::Sub(box left, box right) => {
                let left_flattened = self.flatten_field_expression(
                    functions_flattened,
                    arguments_flattened,
                    statements_flattened,
                    left,
                );
                let right_flattened = self.flatten_field_expression(
                    functions_flattened,
                    arguments_flattened,
                    statements_flattened,
                    right,
                );
                let new_left = if left_flattened.is_linear() {
                    left_flattened
                } else {
                    let id = self.use_sym();
                    statements_flattened
                        .push(FlatStatement::Definition(id, left_flattened));
                    FlatExpression::Identifier(id)
                };
                let new_right = if right_flattened.is_linear() {
                    right_flattened
                } else {
                    let id = self.use_sym();
                    statements_flattened
                        .push(FlatStatement::Definition(id, right_flattened));
                    FlatExpression::Identifier(id)
                };
                FlatExpression::Sub(box new_left, box new_right)
            },
            FieldElementExpression::Mult(box left, box right) => {
                let left_flattened = self.flatten_field_expression(
                    functions_flattened,
                    arguments_flattened,
                    statements_flattened,
                    left,
                );
                let right_flattened = self.flatten_field_expression(
                    functions_flattened,
                    arguments_flattened,
                    statements_flattened,
                    right,
                );
                let new_left = if left_flattened.is_linear() {
                    if let FlatExpression::Sub(..) = left_flattened {
                        let id = self.use_sym();
                        statements_flattened
                            .push(FlatStatement::Definition(id, left_flattened));
                        FlatExpression::Identifier(id)
                    } else {
                        left_flattened
                    }
                } else {
                    let id = self.use_sym();
                    statements_flattened
                        .push(FlatStatement::Definition(id, left_flattened));
                    FlatExpression::Identifier(id)
                };
                let new_right = if right_flattened.is_linear() {
                    if let FlatExpression::Sub(..) = right_flattened {
                        let id = self.use_sym();
                        statements_flattened
                            .push(FlatStatement::Definition(id, right_flattened));
                        FlatExpression::Identifier(id)
                    } else {
                        right_flattened
                    }
                } else {
                    let id = self.use_sym();
                    statements_flattened
                        .push(FlatStatement::Definition(id, right_flattened));
                    FlatExpression::Identifier(id)
                };
                FlatExpression::Mult(box new_left, box new_right)
            },
            FieldElementExpression::Div(box left, box right) => {
                let left_flattened = self.flatten_field_expression(
                    functions_flattened,
                    arguments_flattened,
                    statements_flattened,
                    left,
                );
                let right_flattened = self.flatten_field_expression(
                    functions_flattened,
                    arguments_flattened,
                    statements_flattened,
                    right,
                );
                let new_left = {
                    let id = self.use_sym();
                    statements_flattened
                        .push(FlatStatement::Definition(id, left_flattened));
                    FlatExpression::Identifier(id)
                };
                let new_right = {
                    let id = self.use_sym();
                    statements_flattened
                        .push(FlatStatement::Definition(id, right_flattened));
                    FlatExpression::Identifier(id)
                };
                FlatExpression::Div(box new_left, box new_right)
            },
            FieldElementExpression::Pow(box base, box exponent) => {
                // TODO currently assuming that base is number or variable
                match exponent {
                    FieldElementExpression::Number(ref x) if x > &T::one() => match base {
                        FieldElementExpression::Identifier(ref var) => {
                            let id = if x > &T::from(2) {
                                let tmp_expression = self.flatten_field_expression(
                                    functions_flattened,
                                    arguments_flattened,
                                    statements_flattened,
                                    FieldElementExpression::Pow(
                                        box FieldElementExpression::Identifier(var.to_string()),
                                        box FieldElementExpression::Number(x.clone() - T::one()),
                                    ),
                                );
                                let id = self.use_sym();
                                statements_flattened.push(
                                    FlatStatement::Definition(id, tmp_expression),
                                );
                                id
                            } else {
                                self.bijection.get_by_left(&var).unwrap().clone()
                            };
                            FlatExpression::Mult(
                                box FlatExpression::Identifier(id),
                                box FlatExpression::Identifier(self.bijection.get_by_left(&var).unwrap().clone()),
                            )
                        }
                        FieldElementExpression::Number(var) => FlatExpression::Mult(box FlatExpression::Number(var.clone()), box FlatExpression::Number(var)),
                        _ => panic!("Only variables and numbers allowed in pow base"),
                    },
                    _ => panic!("Expected number > 1 as pow exponent"),
                }
            },
            FieldElementExpression::IfElse(box condition, box consequent, box alternative) => {
                let condition = self.flatten_condition(
                    functions_flattened,
                    arguments_flattened,
                    statements_flattened,
                    condition,
                );

                self.flatten_function_call(
                    functions_flattened,
                    arguments_flattened,
                    statements_flattened,
                    &"_if_else_field".to_string(),
                    1,
                    &vec![condition.into(), consequent.into(), alternative.into()],
                ).expressions[0].clone()
            },
            FieldElementExpression::FunctionCall(ref id, ref param_expressions) => {
                let exprs_flattened = self.flatten_function_call(
                    functions_flattened,
                    arguments_flattened,
                    statements_flattened,
                    id,
                    1,
                    param_expressions
                );
                assert!(exprs_flattened.expressions.len() == 1); // outside of MultipleDefinition, FunctionCalls must return a single value
                exprs_flattened.expressions[0].clone()
            }
        }
    }

    pub fn flatten_statement<T: Field>(
        &mut self,
        functions_flattened: &mut Vec<FlatFunction<T>>,
        arguments_flattened: &Vec<FlatParameter>,
        statements_flattened: &mut Vec<FlatStatement<T>>,
        stat: TypedStatement<T>,
    ) {
        match stat {
            TypedStatement::Return(exprs) => {

                let flat_expressions = exprs.into_iter().map(|expr| {
                    match expr {
                        TypedExpression::FieldElement(e) => {
                            self.flatten_field_expression(
                                functions_flattened,
                                arguments_flattened,
                                statements_flattened,
                                e,
                            ).apply_substitution(&self.substitution)
                        },
                        _ => panic!("Functions can only return expressions of type FieldElement")
                    }
                }).collect();

                statements_flattened.push(
                    FlatStatement::Return(
                        FlatExpressionList {
                            expressions: flat_expressions
                        }
                    )
                );
            }
            TypedStatement::Definition(v, expr) => {

                // define n variables with n the number of primitive types for v_type
                // assign them to the n primitive types for expr

                match expr {
                    TypedExpression::FieldElement(expr) => {
                        let rhs = self.flatten_field_expression(
                            functions_flattened,
                            arguments_flattened,
                            statements_flattened,
                            expr,
                        ).apply_substitution(&self.substitution);
                        let var = self.use_variable(&v.id);
                        // handle return of function call
                        let var_to_replace = self.get_latest_var_substitution(&v.id);
                        if !(var == var_to_replace) && self.variables.contains(&var_to_replace) && !self.substitution.contains_key(&var_to_replace){
                            self.substitution.insert(var_to_replace.clone().to_string(),var.clone());
                        }

                        statements_flattened.push(FlatStatement::Definition(var, rhs));
                    },
                    _ => panic!("Definitions must have type FieldElement")
                }
            }
            TypedStatement::Condition(expr1, expr2) => {

                // flatten expr1 and expr2 to n flattened expressions with n the number of primitive types for expr1
                // add n conditions to check equality of the n expressions

                match (expr1, expr2) {
                    (TypedExpression::FieldElement(e1), TypedExpression::FieldElement(e2)) => {
                        
                        let (lhs, rhs) = if e1.is_linear() {
                            (
                                self.flatten_field_expression(
                                    functions_flattened,
                                    arguments_flattened,
                                    statements_flattened,
                                    e1
                                ).apply_substitution(&self.substitution),
                                self.flatten_field_expression(
                                    functions_flattened,
                                    arguments_flattened,
                                    statements_flattened,
                                    e2,
                                ).apply_substitution(&self.substitution),
                            )
                        } else if e2.is_linear() {
                            (
                                self.flatten_field_expression(
                                    functions_flattened,
                                    arguments_flattened,
                                    statements_flattened,
                                    e2,
                                ).apply_substitution(&self.substitution),
                                self.flatten_field_expression(
                                    functions_flattened,
                                    arguments_flattened,
                                    statements_flattened,
                                    e1,
                                ).apply_substitution(&self.substitution),
                            )
                        } else {
                            unimplemented!()
                        };
                        statements_flattened.push(FlatStatement::Condition(lhs, rhs));
                    },
                    _ => panic!("Conditions (Assertions) must be applied to expressions of type FieldElement")
                }
            }
            TypedStatement::For(var, start, end, statements) => {
                let mut current = start;
                while current < end {
                    statements_flattened.push(FlatStatement::Definition(
                        self.use_variable(&var.id),
                        FlatExpression::Number(current.clone()),
                    ));
                    for s in statements.clone() {
                        self.flatten_statement(
                            functions_flattened,
                            arguments_flattened,
                            statements_flattened,
                            s,
                        );
                    }
                    current = T::one() + &current;
                }
            }
            TypedStatement::MultipleDefinition(vars, rhs) => {

                // flatten the right side to p = sum(var_i.type.primitive_count) expressions
                // define p new variables to the right side expressions 
                
                match rhs {
                    TypedExpressionList::FunctionCall(fun_id, exprs, types) => {
                        let rhs_flattened = self.flatten_function_call(
                            functions_flattened,
                            arguments_flattened,
                            statements_flattened,
                            &fun_id,
                            vars.len(),
                            &exprs,
                        ).apply_substitution(&self.substitution);

                        for (i, v) in vars.into_iter().enumerate() {
                            let var_type = &types[i];

                            match var_type {
                                Type::FieldElement => {
                                    let var = self.use_variable(&v.id);
                                    // handle return of function call
                                    let var_to_replace = self.get_latest_var_substitution(&v.id);
                                    if !(var == var_to_replace) && self.variables.contains(&var_to_replace) && !self.substitution.contains_key(&var_to_replace){
                                        self.substitution.insert(var_to_replace.to_string(), var.to_string());
                                    }
                                    statements_flattened.push(FlatStatement::Definition(var, rhs_flattened.expressions[i].clone()));
                                },
                                _ => panic!("MultipleDefinition has to define expressions of type FieldElement")
                            }
                        }
                    },
                }
            },
        }
    }

    /// Returns a flattened `TypedFunction` based on the given `funct`.
    ///
    /// # Arguments
    ///
    /// * `functions_flattened` - Vector where new flattened functions can be added.
    /// * `funct` - `TypedFunction` that will be flattened.
    pub fn flatten_function<T: Field>(
        &mut self,
        functions_flattened: &mut Vec<FlatFunction<T>>,
        funct: TypedFunction<T>,
    ) -> FlatFunction<T> {
        self.variables = HashSet::new();
        self.substitution = DirectSubstitution::new();

        self.bijection = BiMap::new();

        self.next_var_idx = 0;
        let mut arguments_flattened: Vec<FlatParameter> = Vec::new();
        let mut statements_flattened: Vec<FlatStatement<T>> = Vec::new();
        // push parameters
        for arg in &funct.arguments {
            let arg_type = arg.id.get_type();

            match arg_type {
                Type::FieldElement => {
                    arguments_flattened.push(FlatParameter {
                        id: self.use_variable(&arg.id.id).id,
                        private: arg.private
                    });
                },
                Type::Boolean => {
                    arguments_flattened.push(FlatParameter {
                        id: self.use_variable(&arg.id.id).id, 
                        private: arg.private
                    });
                },
            }
        }
        // flatten statements in functions and apply substitution
        for stat in funct.statements {
            self.flatten_statement(
                functions_flattened,
                &arguments_flattened,
                &mut statements_flattened,
                stat,
            );
        }

        // the flattened return count is the sum of the primitive elements for each type returned
        let return_count = funct.signature.outputs.iter().map(|output_type| output_type.get_primitive_count()).fold(0, |acc, x| acc + x);

        FlatFunction {
            id: funct.id.clone(),
            arguments: arguments_flattened,
            statements: statements_flattened,
            return_count: return_count,
            bijection: self.bijection,
        }
    }

    /// Returns a flattened `Prog`ram based on the given `prog`.
    ///
    /// # Arguments
    ///
    /// * `prog` - `Prog`ram that will be flattened.
    pub fn flatten_program<T: Field>(&mut self, prog: TypedProg<T>) -> FlatProg<T> {
        let mut functions_flattened = Vec::new();

        self.load_stdlib(&mut functions_flattened);

        for func in prog.imported_functions {
            functions_flattened.push(func);
        }

        for func in prog.functions {
            let flattened_func = self.flatten_function(&mut functions_flattened, func);
            functions_flattened.push(flattened_func);
        }

        FlatProg {
            functions: functions_flattened
        }
    }


    /// Checks if the given name is a not used variable and returns a fresh variable.
    /// # Arguments
    ///
    /// * `name` - A String that holds the name of the variable
    fn use_variable(&mut self, name: &String) -> FlatVariable {
        self.next_var_idx += 1;

        let mut i = 0;
        let mut new_name = name.to_string();
        loop {
            if self.variables.contains(&new_name) {
                new_name = format!("{}_{}", &name, i);
                i += 1;
            } else {
                self.variables.insert(new_name.to_string());
                if i == 1 {
                    self.substitution
                        .insert(name.to_string(), new_name.to_string());
                } else if i > 1 {
                    self.substitution
                        .insert(format!("{}_{}", name, i - 2), new_name.to_string());
                }
                let var = FlatVariable::new(self.next_var_idx);
                self.bijection.insert(new_name, var);
                return var;
            }
        }
    }

    fn use_binary_variable(&mut self, var: &FlatVariable, bit: usize) -> FlatVariable {
        FlatVariable {
            binary: Some(bit),
            ..var.clone()
        }
    }

    fn use_sym(&mut self) -> FlatVariable {
        self.next_var_idx += 1;

        let name = format!("sym_{}", self.next_var_idx);
        let var = FlatVariable::new(self.next_var_idx);
        self.bijection.insert(name, var);
        var
    }

    fn get_latest_var_substitution(&mut self, name: &String) -> FlatVariable {
        let mut latest_var = self.bijection.get_by_left(name).unwrap().clone();
        loop {
            match self.substitution.get(&latest_var.to_string()) {
                Some(x) => latest_var = x,
                None => return latest_var,
            }
        }
    }
}

#[cfg(test)]
mod multiple_definition {
    use super::*;
    use field::FieldPrime;
    use types::Type;
    use types::Signature;
    use absy::variable::Variable;

    #[test]
    fn multiple_definition() {

        // def foo()
        //     return 1, 2
        // def main()
        //     a, b = foo()

        let mut flattener = Flattener::new(FieldPrime::get_required_bits());
        let mut functions_flattened = vec![
            FlatFunction {
                id: "foo".to_string(),
                arguments: vec![],
                statements: vec![FlatStatement::Return(
                    FlatExpressionList {
                        expressions: vec![
                            FlatExpression::Number(FieldPrime::from(1)),
                            FlatExpression::Number(FieldPrime::from(2))
                        ]
                    }
                )],
                return_count: 2
            }
        ];
        let arguments_flattened = vec![];
        let mut statements_flattened = vec![];
        let statement = TypedStatement::MultipleDefinition(
            vec![
                Variable::from("a".to_string()),
                Variable::from("b".to_string())
            ],
            TypedExpressionList::FunctionCall("foo".to_string(), vec![], vec![Type::FieldElement, Type::FieldElement])
        );

        flattener.flatten_statement(
            &mut functions_flattened,
            &arguments_flattened,
            &mut statements_flattened,
            statement,
        );

        assert_eq!(
            statements_flattened[0]
            ,
            FlatStatement::Definition("a".to_string(), FlatExpression::Number(FieldPrime::from(1)))
        );
    }

    #[test]
    fn multiple_definition2() {

        // def dup(x)
        //     return x, x
        // def main()
        //     a, b = dup(2)

        let mut flattener = Flattener::new(FieldPrime::get_required_bits());
        let mut functions_flattened = vec![
            FlatFunction {
                id: "dup".to_string(),
                arguments: vec![FlatParameter { id: "x".to_string(), private: true }],
                statements: vec![FlatStatement::Return(
                    FlatExpressionList {
                        expressions: vec![
                            FlatExpression::Identifier("x".to_string()),
                            FlatExpression::Identifier("x".to_string()),
                        ]
                    }
                )],
                return_count: 2
            }
        ];
        let arguments_flattened = vec![];
        let mut statements_flattened = vec![];
        let statement = TypedStatement::MultipleDefinition(
            vec![
                Variable::from("a".to_string()),
                Variable::from("b".to_string())
            ],
            TypedExpressionList::FunctionCall("dup".to_string(), vec![TypedExpression::FieldElement(FieldElementExpression::Number(FieldPrime::from(2)))], vec![Type::FieldElement, Type::FieldElement])
        );

        flattener.flatten_statement(
            &mut functions_flattened,
            &arguments_flattened,
            &mut statements_flattened,
            statement,
        );

        assert_eq!(
            statements_flattened[0]
            ,
            FlatStatement::Definition("dup_i1o2_1_param_0".to_string(), FlatExpression::Number(FieldPrime::from(2)))
        );
    }

    #[test]
    fn simple_definition() {

        // def foo()
        //     return 1
        // def main()
        //     a = foo()

        let mut flattener = Flattener::new(FieldPrime::get_required_bits());
        let mut functions_flattened = vec![
            FlatFunction {
                id: "foo".to_string(),
                arguments: vec![],
                statements: vec![FlatStatement::Return(
                    FlatExpressionList {
                        expressions: vec![
                            FlatExpression::Number(FieldPrime::from(1))
                        ]
                    }
                )],
                return_count: 1         
            }
        ];
        let arguments_flattened = vec![];
        let mut statements_flattened = vec![];
        let statement = TypedStatement::Definition(
            Variable::from("a".to_string()),
            TypedExpression::FieldElement(FieldElementExpression::FunctionCall("foo".to_string(), vec![]))
        );

        flattener.flatten_statement(
            &mut functions_flattened,
            &arguments_flattened,
            &mut statements_flattened,
            statement,
        );

        assert_eq!(
            statements_flattened[0]
            ,
            FlatStatement::Definition("a".to_string(), FlatExpression::Number(FieldPrime::from(1)))
        );
    }

    #[test]
    fn redefine_argument() {

        // def foo(a)
        //     a = a + 1
        //     return 1

        // should flatten to no redefinition
        // def foo(a)
        //     a_0 = a + 1
        //     return 1

        let mut flattener = Flattener::new(FieldPrime::get_required_bits());
        let mut functions_flattened = vec![];

        let funct = TypedFunction {
            id: "foo".to_string(),
            signature: Signature {
                inputs: vec![Type::FieldElement],
                outputs: vec![Type::FieldElement]
            },
            arguments: vec![Parameter { id: Variable::from("a"), private: true }],
            statements: vec![
                TypedStatement::Definition(
                    Variable::from("a".to_string()), 
                    FieldElementExpression::Add(
                        box FieldElementExpression::Identifier("a".to_string()), 
                        box FieldElementExpression::Number(FieldPrime::from(1))
                    ).into()
                ),
                TypedStatement::Return(
                    vec![FieldElementExpression::Number(FieldPrime::from(1)).into()]
                )
            ],
        };

        let flat_funct = flattener.flatten_function(
            &mut functions_flattened,
            funct,
        );

        assert_eq!(
            flat_funct.statements[0],
            FlatStatement::Definition("a_0".to_string(), FlatExpression::Add(box FlatExpression::Identifier("a".to_string()), box FlatExpression::Number(FieldPrime::from(1))))
        );
    }

    #[test]
    fn overload() {

        // def foo()
        //      return 1
        // def foo()
        //      return 1, 2
        // def main()
        //      a = foo()
        //      b, c = foo()
        //      return 1
        //
        //      should not panic
        //

        let mut flattener = Flattener::new(FieldPrime::get_required_bits());
        let functions = vec![
            TypedFunction {
                id: "foo".to_string(),
                arguments: vec![],
                statements: vec![TypedStatement::Return(
                    vec![
                            TypedExpression::FieldElement(FieldElementExpression::Number(FieldPrime::from(1)))
                        ]
                )],
                signature: Signature {
                    inputs: vec![],
                    outputs: vec![Type::FieldElement]
                },
            },
            TypedFunction {
                id: "foo".to_string(),
                arguments: vec![],
                statements: vec![TypedStatement::Return(
                        vec![
                            TypedExpression::FieldElement(FieldElementExpression::Number(FieldPrime::from(1))),
                            TypedExpression::FieldElement(FieldElementExpression::Number(FieldPrime::from(2)))
                        ]
                )],
                signature: Signature {
                    inputs: vec![],
                    outputs: vec![Type::FieldElement, Type::FieldElement]
                },
            },
            TypedFunction {
                id: "main".to_string(),
                arguments: vec![],
                statements: vec![
                    TypedStatement::Definition(Variable::from("a".to_string()), TypedExpression::FieldElement(FieldElementExpression::FunctionCall("foo".to_string(), vec![]))),
                    TypedStatement::MultipleDefinition(vec![Variable::from("b".to_string()), Variable::from("c".to_string())], TypedExpressionList::FunctionCall("foo".to_string(), vec![], vec![Type::FieldElement, Type::FieldElement])),
                    TypedStatement::Return(
                        vec![TypedExpression::FieldElement(FieldElementExpression::Number(FieldPrime::from(1)))]
                    )
                ],
                signature: Signature {
                    inputs: vec![],
                    outputs: vec![Type::FieldElement]
                },
            }
        ];

        flattener.flatten_program(
            TypedProg {
                functions: functions,
                imported_functions: vec![],
                imports: vec![]
            }
        );

        // shouldn't panic
    }

    #[test]
    fn if_else() {

        let expression = 
            FieldElementExpression::IfElse(
                box BooleanExpression::Eq(
                    box FieldElementExpression::Number(FieldPrime::from(32)),
                    box FieldElementExpression::Number(FieldPrime::from(4))
                ),
                box FieldElementExpression::Number(FieldPrime::from(12)),
                box FieldElementExpression::Number(FieldPrime::from(51)),
            );


        let mut functions_flattened = vec![];
        let mut flattener = Flattener::new(FieldPrime::get_required_bits());

        flattener.load_stdlib(&mut functions_flattened);

        flattener.flatten_field_expression(
            &functions_flattened,
            &vec![],
            &mut vec![],
            expression
        );
    }

}<|MERGE_RESOLUTION|>--- conflicted
+++ resolved
@@ -186,7 +186,7 @@
                         statements_flattened.push(FlatStatement::Definition(
                             new_id,
                             FlatExpression::Mult(
-                                box FlatExpression::Identifier(new_id),
+                                box FlatExpression::Identifier(new_id.clone()),
                                 box FlatExpression::Identifier(new_id),
                             ),
                         ));
@@ -394,28 +394,7 @@
 
                     match param_expr {
                         TypedExpression::FieldElement(e) => {
-<<<<<<< HEAD
-                            match e {
-                                FieldElementExpression::Identifier(id) => {
-                                    new_var = self.use_variable(&format!("{}param_{}", &prefix, id));
-                                    statements_flattened
-                                        .push(FlatStatement::Definition(new_var, FlatExpression::Identifier(self.bijection.get_by_left(&id).unwrap().clone())));
-                                },
-                                _ => {
-                                    // for field elements, flatten the input and assign it to a new variable
-                                    let expr_subbed = e.apply_substitution(&self.substitution);
-                                    let rhs = self.flatten_field_expression(
-                                        functions_flattened,
-                                        arguments_flattened,
-                                        statements_flattened,
-                                        expr_subbed,
-                                    );
-                                    new_var = self.use_variable(&format!("{}param_{}", &prefix, i));
-                                    statements_flattened
-                                        .push(FlatStatement::Definition(new_var, rhs));
-                                }
-                            }
-=======
+
                             // for field elements, flatten the input and assign it to a new variable
                             let rhs = self.flatten_field_expression(
                                 functions_flattened,
@@ -423,29 +402,24 @@
                                 statements_flattened,
                                 e,
                             ).apply_substitution(&self.substitution);
-                            new_var = format!("{}param_{}", &prefix, i);
+                            new_var = self.use_variable(&format!("{}param_{}", &prefix, i));
                             statements_flattened
-                                .push(FlatStatement::Definition(new_var.clone(), rhs));
->>>>>>> 125ca508
+                                .push(FlatStatement::Definition(new_var, rhs));
                         },
                         TypedExpression::Boolean(e) => {
                             match e {
                                 BooleanExpression::Identifier(id) => {
-<<<<<<< HEAD
-                                    new_var = self.use_variable(&format!("{}param_{}", &prefix, id));
-=======
+                                    new_var = self.use_variable(&format!("{}param_{}", &prefix, i));
                                     // a bit hacky for now, to be removed when flatten_condition returns a flatexpression
                                     // basically extracted the bit of apply_substitution that handles identifiers
                                     let mut id = id;
                                     loop {
-                                        match self.substitution.get(&id) {
+                                        match self.substitution.get(&self.bijection.get_by_left(&id).unwrap()) {
                                             Some(x) => id = x.to_string(),
                                             None => break,
                                         }
                                     }
 
-                                    new_var = format!("{}param_{}", &prefix, id);
->>>>>>> 125ca508
                                     statements_flattened
                                         .push(FlatStatement::Definition(new_var, FlatExpression::Identifier(self.bijection.get_by_left(&id).unwrap().clone())));
                                 },
@@ -453,7 +427,7 @@
                             }
                         }
                     }
-                    replacement_map.insert(funct.arguments.get(i).unwrap().id.to_string(), new_var.to_string());
+                    replacement_map.insert(FlatVariable::new(funct.arguments.get(i).unwrap().id.id), new_var);
                 }
 
                 // Ensure Renaming and correct returns:
@@ -467,8 +441,9 @@
                             }
                         },
                         FlatStatement::Definition(var, rhs) => {
-                            let new_var = self.use_variable(&format!("{}{}", prefix, self.bijection.get_by_right(&var).unwrap()));
-                            replacement_map.insert(var.to_string(), new_var.to_string());
+                            //let var_name = self.bijection.get_by_right(&var).unwrap();
+                            let new_var = self.use_variable(&format!("{}{}", prefix, "dummy"));
+                            replacement_map.insert(var, new_var);
                             let new_rhs = rhs.apply_substitution(&replacement_map);
                             statements_flattened.push(
                                 FlatStatement::Definition(new_var, new_rhs)
@@ -481,12 +456,13 @@
                                 .push(FlatStatement::Condition(new_lhs, new_rhs));
                         },
                         FlatStatement::Directive(d) => {
-                            let new_outputs = d.outputs.iter().map(|o| {
-                            let new_o = self.use_variable(&format!("{}{}", prefix, self.bijection.get_by_right(&o).unwrap()));
-                                replacement_map.insert(o.to_string(), new_o.to_string());
+                            let new_outputs = d.outputs.into_iter().map(|o| {
+                            //let var_name = self.bijection.get_by_right(&o).unwrap();
+                            let new_o = self.use_variable(&format!("{}{}", prefix, "dummy"));
+                                replacement_map.insert(o, new_o);
                                 new_o
                             }).collect();
-                            let new_inputs = d.inputs.iter().map(|i| replacement_map.get(&i.to_string()).unwrap()).collect();
+                            let new_inputs = d.inputs.iter().map(|i| replacement_map.get(&i).unwrap()).collect();
                             statements_flattened.push(
                                 FlatStatement::Directive(
                                     DirectiveStatement {
@@ -767,7 +743,7 @@
                         // handle return of function call
                         let var_to_replace = self.get_latest_var_substitution(&v.id);
                         if !(var == var_to_replace) && self.variables.contains(&var_to_replace) && !self.substitution.contains_key(&var_to_replace){
-                            self.substitution.insert(var_to_replace.clone().to_string(),var.clone());
+                            self.substitution.insert(var_to_replace.clone(),var.clone());
                         }
 
                         statements_flattened.push(FlatStatement::Definition(var, rhs));
@@ -864,7 +840,7 @@
                                     // handle return of function call
                                     let var_to_replace = self.get_latest_var_substitution(&v.id);
                                     if !(var == var_to_replace) && self.variables.contains(&var_to_replace) && !self.substitution.contains_key(&var_to_replace){
-                                        self.substitution.insert(var_to_replace.to_string(), var.to_string());
+                                        self.substitution.insert(var_to_replace, var);
                                     }
                                     statements_flattened.push(FlatStatement::Definition(var, rhs_flattened.expressions[i].clone()));
                                 },
@@ -903,13 +879,13 @@
             match arg_type {
                 Type::FieldElement => {
                     arguments_flattened.push(FlatParameter {
-                        id: self.use_variable(&arg.id.id).id,
+                        id: self.use_variable(&arg.id.id),
                         private: arg.private
                     });
                 },
                 Type::Boolean => {
                     arguments_flattened.push(FlatParameter {
-                        id: self.use_variable(&arg.id.id).id, 
+                        id: self.use_variable(&arg.id.id), 
                         private: arg.private
                     });
                 },
@@ -933,7 +909,6 @@
             arguments: arguments_flattened,
             statements: statements_flattened,
             return_count: return_count,
-            bijection: self.bijection,
         }
     }
 
@@ -968,27 +943,40 @@
     /// * `name` - A String that holds the name of the variable
     fn use_variable(&mut self, name: &String) -> FlatVariable {
         self.next_var_idx += 1;
-
-        let mut i = 0;
-        let mut new_name = name.to_string();
-        loop {
-            if self.variables.contains(&new_name) {
-                new_name = format!("{}_{}", &name, i);
-                i += 1;
-            } else {
-                self.variables.insert(new_name.to_string());
-                if i == 1 {
-                    self.substitution
-                        .insert(name.to_string(), new_name.to_string());
-                } else if i > 1 {
-                    self.substitution
-                        .insert(format!("{}_{}", name, i - 2), new_name.to_string());
+        
+        let var = {
+            let id = self.bijection.get_by_left(name);
+
+            match id {
+                Some(id) => {
+                    // the name was already registered. We need to find its latest substitution
+                    let mut id = *id;
+                    loop {
+                        match self.substitution.get(&id) {
+                            Some(x) => id = x,
+                            None => break,
+                        }
+                    }
+                    // now `id` is the latest substitution of `name`
+                    // introduce a new variable with the current index
+                    let var = FlatVariable::new(self.next_var_idx);
+                    // link it to the previous one
+                    self.substitution.insert(id, var);
+                    // return the new var
+                    var
+                },
+                None => {
+                    // the name was not already registered.
+                    // register it
+                    let var = FlatVariable::new(self.next_var_idx);
+                    var
                 }
-                let var = FlatVariable::new(self.next_var_idx);
-                self.bijection.insert(new_name, var);
-                return var;
-            }
-        }
+            }
+        };
+
+        self.bijection.insert(name.to_string(), var);
+
+        var
     }
 
     fn use_binary_variable(&mut self, var: &FlatVariable, bit: usize) -> FlatVariable {
@@ -1010,7 +998,7 @@
     fn get_latest_var_substitution(&mut self, name: &String) -> FlatVariable {
         let mut latest_var = self.bijection.get_by_left(name).unwrap().clone();
         loop {
-            match self.substitution.get(&latest_var.to_string()) {
+            match self.substitution.get(&latest_var) {
                 Some(x) => latest_var = x,
                 None => return latest_var,
             }
