use field::Field;

use parser::Error;
use parser::tokenize::{Token, Position, next_token};

use absy::{Expression};

fn parse_then_else<T: Field>(
    cond: Expression<T>,
    input: &String,
    pos: &Position,
) -> Result<(Expression<T>, String, Position), Error<T>> {
    match next_token(input, pos) {
        (Token::Then, s5, p5) => match parse_expr(&s5, &p5) {
            Ok((e6, s6, p6)) => match next_token(&s6, &p6) {
                (Token::Else, s7, p7) => match parse_expr(&s7, &p7) {
                    Ok((e8, s8, p8)) => match next_token(&s8, &p8) {
                        (Token::Fi, s9, p9) => {
                            parse_expr1(Expression::IfElse(box cond, box e6, box e8), s9, p9)
                        }
                        (t10, _, p10) => Err(Error {
                            expected: vec![Token::Fi],
                            got: t10,
                            pos: p10,
                        }),
                    },
                    Err(err) => Err(err),
                },
                (t7, _, p7) => Err(Error {
                    expected: vec![Token::Else],
                    got: t7,
                    pos: p7,
                }),
            },
            Err(err) => Err(err),
        },
        (t5, _, p5) => Err(Error {
            expected: vec![Token::Then],
            got: t5,
            pos: p5,
        }),
    }
}

fn parse_prim_cond<T: Field>(
    input: &String,
    pos: &Position,
) -> Result<(Expression<T>, String, Position), Error<T>> {
    match parse_expr(input, pos) {
        Ok((e2, s2, p2)) => match next_token(&s2, &p2) {
            (Token::Lt, s3, p3) => match parse_expr(&s3, &p3) {
                Ok((e4, s4, p4)) => Ok((Expression::Lt(box e2, box e4), s4, p4)),
                Err(err) => Err(err),
            },
            (Token::Le, s3, p3) => match parse_expr(&s3, &p3) {
                Ok((e4, s4, p4)) => Ok((Expression::Le(box e2, box e4), s4, p4)),
                Err(err) => Err(err),
            },
            (Token::Eqeq, s3, p3) => match parse_expr(&s3, &p3) {
                Ok((e4, s4, p4)) => Ok((Expression::Eq(box e2, box e4), s4, p4)),
                Err(err) => Err(err),
            },
            (Token::Ge, s3, p3) => match parse_expr(&s3, &p3) {
                Ok((e4, s4, p4)) => Ok((Expression::Ge(box e2, box e4), s4, p4)),
                Err(err) => Err(err),
            },
            (Token::Gt, s3, p3) => match parse_expr(&s3, &p3) {
                Ok((e4, s4, p4)) => Ok((Expression::Gt(box e2, box e4), s4, p4)),
                Err(err) => Err(err),
            },
            (t3, _, p3) => Err(Error {
                expected: vec![Token::Lt, Token::Le, Token::Eqeq, Token::Ge, Token::Gt],
                got: t3,
                pos: p3,
            }),
        },
        Err(err) => Err(err)
    }
}

fn parse_condition<T: Field>(
    cond: Expression<T>,
    input: &String,
    pos: &Position,
) -> Result<(Expression<T>, String, Position), Error<T>> {
    match next_token(input, pos) {
        (Token::AndAnd, s1, p1) => match parse_prim_cond(&s1, &p1) {
            Ok((e2, s2, p2)) => parse_condition(Expression::AndAnd(box cond, box e2), &s2, &p2),
            Err(err) => Err(err),
        },
        (Token::Then, _, _) => parse_then_else(cond, input, pos),
        (t1, _, p1) => Err(Error {
            expected: vec![Token::AndAnd, Token::Then],
            got: t1,
            pos: p1,
        }),
    }
}

fn parse_if_then_else<T: Field>(
    input: &String,
    pos: &Position,
) -> Result<(Expression<T>, String, Position), Error<T>> {
    match next_token(input, pos) {
        (Token::If, s1, p1) => match parse_prim_cond(&s1, &p1) {
            Ok((e2, s2, p2)) => parse_condition(e2, &s2, &p2),
            Err(err) => Err(err),
        },
        (t1, _, p1) => Err(Error {
            expected: vec![Token::If],
            got: t1,
            pos: p1,
        }),
    }
}

fn parse_factor1<T: Field>(
    expr: Expression<T>,
    input: String,
    pos: Position,
) -> Result<(Expression<T>, String, Position), Error<T>> {
    match parse_term1(expr.clone(), input.clone(), pos.clone()) {
        Ok((e1, s1, p1)) => match parse_expr1(e1, s1, p1) {
            Ok((e2, s2, p2)) => match next_token::<T>(&s2, &p2) {
                (Token::Pow, s3, p3) => match next_token(&s3, &p3) {
                    (Token::Num(x), s4, p4) => {
                        Ok((Expression::Pow(box e2, box Expression::Number(x)), s4, p4))
                    }
                    (t4, _, p4) => Err(Error {
                        expected: vec![Token::ErrNum],
                        got: t4,
                        pos: p4,
                    }),
                },
                _ => Ok((expr, input, pos)),
            },
            Err(err) => Err(err),
        },
        Err(err) => Err(err),
    }
}

fn parse_factor<T: Field>(
    input: &String,
    pos: &Position,
) -> Result<(Expression<T>, String, Position), Error<T>> {
    match next_token(input, pos) {
        (Token::If, ..) => parse_if_then_else(input, pos),
        (Token::Open, s1, p1) => match parse_expr(&s1, &p1) {
            Ok((e2, s2, p2)) => match next_token(&s2, &p2) {
                (Token::Close, s3, p3) => parse_factor1(e2, s3, p3),
                (t3, _, p3) => Err(Error {
                    expected: vec![Token::Close],
                    got: t3,
                    pos: p3,
                }),
            },
            Err(err) => Err(err),
        },
        (Token::Ide(x), s1, p1) => match next_token::<T>(&s1, &p1) {
            (Token::Open, s2, p2) => parse_function_call(x, s2, p2),
            (Token::LeftBracket, s2, p2) => parse_array_select(x, s2, p2),
            _ => parse_factor1(Expression::Identifier(x), s1, p1),
        },
        (Token::Num(x), s1, p1) => parse_factor1(Expression::Number(x), s1, p1),
        (t1, _, p1) => Err(Error {
            expected: vec![Token::If, Token::Open, Token::ErrIde, Token::ErrNum],
            got: t1,
            pos: p1,
        }),
    }
}

pub fn parse_term1<T: Field>(
    expr: Expression<T>,
    input: String,
    pos: Position,
) -> Result<(Expression<T>, String, Position), Error<T>> {
    match next_token::<T>(&input, &pos) {
        (Token::Mult, s1, p1) => match parse_term(&s1, &p1) {
            Ok((e, s2, p2)) => Ok((Expression::Mult(box expr, box e), s2, p2)),
            Err(err) => Err(err),
        },
        (Token::Div, s1, p1) => match parse_term(&s1, &p1) {
            Ok((e, s2, p2)) => Ok((Expression::Div(box expr, box e), s2, p2)),
            Err(err) => Err(err),
        },
        _ => Ok((expr, input, pos)),
    }
}

fn parse_term<T: Field>(
    input: &String,
    pos: &Position,
) -> Result<(Expression<T>, String, Position), Error<T>> {
    match parse_factor(input, pos) {
        Ok((e, s1, p1)) => parse_term1(e, s1, p1),
        Err(err) => Err(err),
    }
}

pub fn parse_expr1<T: Field>(
    expr: Expression<T>,
    input: String,
    pos: Position,
) -> Result<(Expression<T>, String, Position), Error<T>> {
    match next_token::<T>(&input, &pos) {
        (Token::Add, s1, p1) => match parse_term(&s1, &p1) {
            Ok((e2, s2, p2)) => parse_expr1(Expression::Add(box expr, box e2), s2, p2),
            Err(err) => Err(err),
        },
        (Token::Sub, s1, p1) => match parse_term(&s1, &p1) {
            Ok((e2, s2, p2)) => parse_expr1(Expression::Sub(box expr, box e2), s2, p2),
            Err(err) => Err(err),
        },
        (Token::Pow, s1, p1) => match parse_term(&s1, &p1) {
            Ok((e, s2, p2)) => {
                match parse_term1(Expression::Pow(box expr, box e), s2, p2) {
                    Ok((e3, s3, p3)) => parse_expr1(e3, s3, p3),
                    Err(err) => Err(err),
                }
            },
            Err(err) => Err(err)
        },
        _ => Ok((expr, input, pos)),
    }
}

pub fn parse_function_call<T: Field>(
    ide: String,
    input: String,
    pos: Position,
) -> Result<(Expression<T>, String, Position), Error<T>> {
    // function call can have 0 .. n args
    let mut args = Vec::new();
    let mut s: String = input;
    let mut p: Position = pos;

    loop {
        match next_token::<T>(&s, &p) {
            // no arguments
            (Token::Close, s1, p1) => {
                match parse_term1(Expression::FunctionCall(ide, args), s1, p1) {
                    Ok((e2, s2, p2)) => return parse_expr1(e2, s2, p2),
                    Err(err) => return Err(err),
                }
            }
            // at least one argument
            (_, _, _) => match parse_expr(&s, &p) {
                Ok((e1, s1, p1)) => {
                    args.push(e1);
                    match next_token::<T>(&s1, &p1) {
                        (Token::Comma, s2, p2) => {
                            s = s2;
                            p = p2;
                        }
                        (Token::Close, s2, p2) => {
                            match parse_term1(Expression::FunctionCall(ide, args), s2, p2) {
                                Ok((e3, s3, p3)) => return parse_expr1(e3, s3, p3),
                                Err(err) => return Err(err),
                            }
                        }
                        (t2, _, p2) => {
                            return Err(Error {
                                expected: vec![Token::Comma, Token::Close],
                                got: t2,
                                pos: p2,
                            })
                        }
                    }
                }
                Err(err) => return Err(err),
            },
        }
    }
}

pub fn parse_inline_array<T: Field>(
    input: String,
    pos: Position,
) -> Result<(Expression<T>, String, Position), Error<T>> {
    // function call can have 0 .. n args
    let mut expressions = Vec::new();
    let mut s: String = input;
    let mut p: Position = pos;

    loop {
        match next_token::<T>(&s, &p) {
            // no arguments
            (Token::RightBracket, s1, p1) => {
                match parse_term1(Expression::InlineArray(expressions), s1, p1) {
                    Ok((e2, s2, p2)) => return parse_expr1(e2, s2, p2),
                    Err(err) => return Err(err),
                }
            }
            // at least one argument
            (_, _, _) => match parse_expr(&s, &p) {
                Ok((e1, s1, p1)) => {
                    expressions.push(e1);
                    match next_token::<T>(&s1, &p1) {
                        (Token::Comma, s2, p2) => {
                            s = s2;
                            p = p2;
                        }
                        (Token::RightBracket, s2, p2) => {
                            match parse_term1(Expression::InlineArray(expressions), s2, p2) {
                                Ok((e3, s3, p3)) => return parse_expr1(e3, s3, p3),
                                Err(err) => return Err(err),
                            }
                        }
                        (t2, _, p2) => {
                            return Err(Error {
                                expected: vec![Token::Comma, Token::RightBracket],
                                got: t2,
                                pos: p2,
                            })
                        }
                    }
                }
                Err(err) => return Err(err),
            },
        }
    }
}

pub fn parse_array_select<T: Field>(
    ide: String,
    input: String,
    pos: Position,
) -> Result<(Expression<T>, String, Position), Error<T>> {
    // array select can have exactly one arg
    match next_token::<T>(&input, &pos) {
        (_, _, _) => match parse_expr(&input, &pos) {
            Ok((e1, s1, p1)) => {
                match next_token::<T>(&s1, &p1) {
                    (Token::RightBracket, s2, p2) => {
                        match parse_term1(Expression::Select(box Expression::Identifier(ide), box e1), s2, p2) {
                            Ok((e3, s3, p3)) => parse_expr1(e3, s3, p3),
                            Err(err) => Err(err),
                        }
                    }
                    (t2, _, p2) => {
                        Err(Error {
                            expected: vec![Token::RightBracket],
                            got: t2,
                            pos: p2,
                        })
                    }
                }
            }
            Err(err) => Err(err),
        },
    }
}

pub fn parse_expr<T: Field>(
    input: &String,
    pos: &Position,
) -> Result<(Expression<T>, String, Position), Error<T>> {
    match next_token::<T>(input, pos) {
        (Token::If, ..) => parse_if_then_else(input, pos),
        (Token::Open, s1, p1) => match parse_expr(&s1, &p1) {
            Ok((e2, s2, p2)) => match next_token(&s2, &p2) {
                (Token::Close, s3, p3) => match parse_term1(e2, s3, p3) {
                    Ok((e4, s4, p4)) => parse_expr1(e4, s4, p4),
                    Err(err) => Err(err),
                },
                (t3, _, p3) => Err(Error {
                    expected: vec![Token::Close],
                    got: t3,
                    pos: p3,
                }),
            },
            Err(err) => Err(err),
        },
        (Token::Ide(x), s1, p1) => match next_token::<T>(&s1, &p1) {
            (Token::Open, s2, p2) => parse_function_call(x, s2, p2),
            (Token::LeftBracket, s2, p2) => parse_array_select(x, s2, p2),
            _ => match parse_term1(Expression::Identifier(x), s1, p1) {
                Ok((e2, s2, p2)) => parse_expr1(e2, s2, p2),
                Err(err) => Err(err),
            },
        },
        (Token::Num(x), s1, p1) => match parse_term1(Expression::Number(x), s1, p1) {
            Ok((e2, s2, p2)) => parse_expr1(e2, s2, p2),
            Err(err) => Err(err),
        },
        (Token::LeftBracket, s1, p1) => parse_inline_array(s1, p1),
        (t1, _, p1) => Err(Error {
            expected: vec![Token::If, Token::Open, Token::ErrIde, Token::ErrNum],
            got: t1,
            pos: p1,
        }),
    }
}

#[cfg(test)]
mod tests {
    use super::*;
    use field::FieldPrime;

    #[test]
    fn parse_if_then_else_ok() {
        let pos = Position { line: 45, col: 121 };
        let string = String::from("if a < b then c else d fi");
        let expr = Expression::IfElse::<FieldPrime>(
            box Expression::Lt(
                box Expression::Identifier(String::from("a")),
                box Expression::Identifier(String::from("b")),
            ),
            box Expression::Identifier(String::from("c")),
            box Expression::Identifier(String::from("d")),
        );
        assert_eq!(
            Ok((expr, String::from(""), pos.col(string.len() as isize))),
            parse_if_then_else(&string, &pos)
        );
    }

<<<<<<< HEAD
    #[test]
    fn parse_boolean_and() {
        let pos = Position{line: 45, col: 121};
        let string = String::from("if a < b && 2*a > b && b > a then c else d fi");

        let expr = Expression::IfElse::<FieldPrime>(
            box Expression::AndAnd(
                box Expression::AndAnd(
                    box Expression::Lt(
                        box Expression::Identifier(String::from("a")),
                        box Expression::Identifier(String::from("b")),
                    ),
                    box Expression::Gt(
                        box Expression::Mult(
                            box Expression::Number(FieldPrime::from(2)),
                            box Expression::Identifier(String::from("a")),
                        ),
                        box Expression::Identifier(String::from("b")),
                    ),
                ),
                box Expression::Gt(
                    box Expression::Identifier(String::from("b")),
                    box Expression::Identifier(String::from("a")),
                ),
            ),
            box Expression::Identifier(String::from("c")),
            box Expression::Identifier(String::from("d")),
        );

        assert_eq!(
            Ok((expr, String::from(""), pos.col(string.len() as isize))),
            parse_if_then_else(&string, &pos)
        );
=======
    mod array_select {
        use super::*;

        #[test]
        fn array_select() {
            let pos = Position { line: 45, col: 121 };
            let string = String::from("foo[42 + 33]");
            let expr = Expression::Select::<FieldPrime>(
                box Expression::Identifier(String::from("foo")),
                box Expression::Add(box Expression::Number(FieldPrime::from(42)), box Expression::Number(FieldPrime::from(33))),
            );
            assert_eq!(
                Ok((expr, String::from(""), pos.col(string.len() as isize))),
                parse_expr(&string, &pos)
            );
        }

        #[test]
        fn array_select_empty() {
            let pos = Position { line: 45, col: 121 };
            let string = String::from("foo[]");

            let res = parse_expr::<FieldPrime>(&string, &pos);

            assert!(res.is_err());
            let res = res.unwrap_err();
            assert_eq!(res.got, Token::RightBracket);
            assert_eq!(res.pos, pos.col(string.len() as isize));
        }
>>>>>>> 59bd101f
    }

    mod parse_factor {
        use super::*;
        #[test]
        fn if_then_else() {
            let pos = Position { line: 45, col: 121 };
            let string = String::from("if a < b then c else d fi");
            let expr = Expression::IfElse::<FieldPrime>(
                box Expression::Lt(
                    box Expression::Identifier(String::from("a")),
                    box Expression::Identifier(String::from("b")),
                ),
                box Expression::Identifier(String::from("c")),
                box Expression::Identifier(String::from("d")),
            );
            assert_eq!(
                Ok((expr, String::from(""), pos.col(string.len() as isize))),
                parse_factor(&string, &pos)
            );
        }
        #[test]
        fn brackets() {
            let pos = Position { line: 45, col: 121 };
            let string = String::from("(5 + a * 6)");
            let expr = Expression::Add(
                box Expression::Number(FieldPrime::from(5)),
                box Expression::Mult(
                    box Expression::Identifier(String::from("a")),
                    box Expression::Number(FieldPrime::from(6)),
                ),
            );
            assert_eq!(
                Ok((expr, String::from(""), pos.col(string.len() as isize))),
                parse_factor(&string, &pos)
            );
        }
        #[test]
        fn ide() {
            let pos = Position { line: 45, col: 121 };
            let string = String::from("a");
            let expr = Expression::Identifier::<FieldPrime>(String::from("a"));
            assert_eq!(
                Ok((expr, String::from(""), pos.col(string.len() as isize))),
                parse_factor(&string, &pos)
            );
        }
        #[test]
        fn num() {
            let pos = Position { line: 45, col: 121 };
            let string = String::from("234");
            let expr = Expression::Number(FieldPrime::from(234));
            assert_eq!(
                Ok((expr, String::from(""), pos.col(string.len() as isize))),
                parse_factor(&string, &pos)
            );
        }
    }
}<|MERGE_RESOLUTION|>--- conflicted
+++ resolved
@@ -417,7 +417,6 @@
         );
     }
 
-<<<<<<< HEAD
     #[test]
     fn parse_boolean_and() {
         let pos = Position{line: 45, col: 121};
@@ -451,7 +450,8 @@
             Ok((expr, String::from(""), pos.col(string.len() as isize))),
             parse_if_then_else(&string, &pos)
         );
-=======
+    }
+
     mod array_select {
         use super::*;
 
@@ -481,7 +481,6 @@
             assert_eq!(res.got, Token::RightBracket);
             assert_eq!(res.pos, pos.col(string.len() as isize));
         }
->>>>>>> 59bd101f
     }
 
     mod parse_factor {
