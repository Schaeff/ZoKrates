--- conflicted
+++ resolved
@@ -147,11 +147,7 @@
 fn r1cs_expression<T: Field>(
     linear_expr: FlatExpression<T>,
     expr: FlatExpression<T>,
-<<<<<<< HEAD
-    variables: &mut Vec<FlatVariable>,
-=======
-    variables: &mut HashMap<String, usize>,
->>>>>>> 580a8085
+    variables: &mut HashMap<FlatVariable, usize>,
     a_row: &mut Vec<(usize, T)>,
     b_row: &mut Vec<(usize, T)>,
     c_row: &mut Vec<(usize, T)>,
@@ -254,24 +250,11 @@
 ///
 /// # Arguments
 ///
-<<<<<<< HEAD
-/// * `variables` - a mutual vector that contains all existing variables. Not found variables will be added.
-/// * `var` - Variable to be searched for.
-fn get_variable_idx(variables: &mut Vec<FlatVariable>, var: &FlatVariable) -> usize {
-    match variables.iter().position(|r| r == var) {
-        Some(x) => x,
-        None => {
-            variables.push(var.clone());
-            variables.len() - 1
-        }
-    }
-=======
 /// * `variables` - A mutual map that maps all existing variables to their index.
 /// * `var` - Variable to be searched for.
-fn provide_variable_idx(variables: &mut HashMap<String, usize>, var: &String) -> usize {
+fn provide_variable_idx(variables: &mut HashMap<FlatVariable, usize>, var: &FlatVariable) -> usize {
     let index = variables.len();
-    *variables.entry(var.to_string()).or_insert(index)
->>>>>>> 580a8085
+    *variables.entry(*var).or_insert(index)
 }
 
 /// Calculates one R1CS row representation of a program and returns (V, a, B, C) so that:
@@ -290,13 +273,8 @@
     Vec<Vec<(usize, T)>>,
     Vec<Vec<(usize, T)>>,
 ) {
-<<<<<<< HEAD
-    let mut variables = Vec::new();
-    variables.push(FlatVariable::one());
-=======
-    let mut variables: HashMap<String, usize> = HashMap::new();
-    provide_variable_idx(&mut variables, &"~one".to_string());
->>>>>>> 580a8085
+    let mut variables: HashMap<FlatVariable, usize> = HashMap::new();
+    provide_variable_idx(&mut variables, &FlatVariable::one());
     let mut a: Vec<Vec<(usize, T)>> = Vec::new();
     let mut b: Vec<Vec<(usize, T)>> = Vec::new();
     let mut c: Vec<Vec<(usize, T)>> = Vec::new();
@@ -306,22 +284,15 @@
         .iter()
         .find(|x: &&FlatFunction<T>| x.id == "main".to_string())
         .unwrap();
-<<<<<<< HEAD
-    variables.extend(main.arguments.iter().filter(|x| !x.private).map(|x| x.id));
-=======
+
     for x in main.arguments.iter().filter(|x| !x.private) {
-        provide_variable_idx(&mut variables, &x.id.to_string());
-    }
->>>>>>> 580a8085
+        provide_variable_idx(&mut variables, &x.id);
+    }
 
     // ~out is added after main's arguments as we want variables (columns)
     // in the r1cs to be aligned like "public inputs | private inputs"
     for i in 0..main.return_count {
-<<<<<<< HEAD
-        variables.push(FlatVariable::public(i));
-=======
-        provide_variable_idx(&mut variables, &format!("~out_{}", i).to_string());
->>>>>>> 580a8085
+        provide_variable_idx(&mut variables, &FlatVariable::public(i));
     }
 
     // position where private part of witness starts
@@ -382,18 +353,14 @@
             FlatStatement::Directive(..) => continue
         }
     }
-<<<<<<< HEAD
-
-    (variables, private_inputs_offset, a, b, c)
-=======
+
     // Convert map back into list ordered by index
-    let mut variables_list = vec!["".to_string(); variables.len()];
+    let mut variables_list = vec![FlatVariable::new(0); variables.len()];
     for (k, v) in variables.drain() {
-        assert_eq!(variables_list[v], "");
+        assert_eq!(variables_list[v], FlatVariable::new(0));
         mem::replace(&mut variables_list[v], k);
     }
     (variables_list, private_inputs_offset, a, b, c)
->>>>>>> 580a8085
 }
 
 #[cfg(test)]
@@ -429,15 +396,11 @@
                 box Identifier(y),
                 box Number(FieldPrime::from(5)),
             );
-<<<<<<< HEAD
-            let mut variables = vec![one, x, y];
-
-=======
-            let mut variables: HashMap<String, usize> = HashMap::new();
-            variables.insert("~one".to_string(), 0);
-            variables.insert("x".to_string(), 1);
-            variables.insert("y".to_string(), 2);
->>>>>>> 580a8085
+
+            let mut variables: HashMap<FlatVariable, usize> = HashMap::new();
+            variables.insert(one, 0);
+            variables.insert(x, 1);
+            variables.insert(y, 2);
             let mut a_row: Vec<(usize, FieldPrime)> = Vec::new();
             let mut b_row: Vec<(usize, FieldPrime)> = Vec::new();
             let mut c_row: Vec<(usize, FieldPrime)> = Vec::new();
@@ -509,15 +472,13 @@
                     ),
                 ),
             );
-<<<<<<< HEAD
-            let mut variables = vec![one, x, y, z];
-=======
-            let mut variables: HashMap<String, usize> = HashMap::new();
-            variables.insert("~one".to_string(), 0);
-            variables.insert("x".to_string(), 1);
-            variables.insert("y".to_string(), 2);
-            variables.insert("z".to_string(), 3);
->>>>>>> 580a8085
+
+            let mut variables: HashMap<FlatVariable, usize> = HashMap::new();
+            variables.insert(one, 0);
+            variables.insert(x, 1);
+            variables.insert(y, 2);
+            variables.insert(z, 3);
+
             let mut a_row: Vec<(usize, FieldPrime)> = Vec::new();
             let mut b_row: Vec<(usize, FieldPrime)> = Vec::new();
             let mut c_row: Vec<(usize, FieldPrime)> = Vec::new();
@@ -571,16 +532,13 @@
                     box Number(FieldPrime::from(6)),
                 ),
             );
-<<<<<<< HEAD
-            let mut variables = vec![one, x, y, z];
-
-=======
-            let mut variables: HashMap<String, usize> = HashMap::new();
-            variables.insert("~one".to_string(), 0);
-            variables.insert("x".to_string(), 1);
-            variables.insert("y".to_string(), 2);
-            variables.insert("z".to_string(), 3);
->>>>>>> 580a8085
+
+            let mut variables: HashMap<FlatVariable, usize> = HashMap::new();
+            variables.insert(one, 0);
+            variables.insert(x, 1);
+            variables.insert(y, 2);
+            variables.insert(z, 3);
+
             let mut a_row: Vec<(usize, FieldPrime)> = Vec::new();
             let mut b_row: Vec<(usize, FieldPrime)> = Vec::new();
             let mut c_row: Vec<(usize, FieldPrime)> = Vec::new();
@@ -632,16 +590,14 @@
                 box Identifier(a),
                 box Identifier(x),
             );
-<<<<<<< HEAD
-            let mut variables = vec![one, x, y, z, a];
-=======
-            let mut variables: HashMap<String, usize> = HashMap::new();
-            variables.insert("~one".to_string(), 0);
-            variables.insert("x".to_string(), 1);
-            variables.insert("y".to_string(), 2);
-            variables.insert("z".to_string(), 3);
-            variables.insert("a".to_string(), 4);
->>>>>>> 580a8085
+
+            let mut variables: HashMap<FlatVariable, usize> = HashMap::new();
+            variables.insert(one, 0);
+            variables.insert(x, 1);
+            variables.insert(y, 2);
+            variables.insert(z, 3);
+            variables.insert(a, 4);
+
             let mut a_row: Vec<(usize, FieldPrime)> = Vec::new();
             let mut b_row: Vec<(usize, FieldPrime)> = Vec::new();
             let mut c_row: Vec<(usize, FieldPrime)> = Vec::new();
@@ -718,15 +674,13 @@
                     ),
                 ),
             );
-<<<<<<< HEAD
-            let mut variables = vec![one, x, y, z];
-=======
-            let mut variables: HashMap<String, usize> = HashMap::new();
-            variables.insert("~one".to_string(), 0);
-            variables.insert("a".to_string(), 1);
-            variables.insert("b".to_string(), 2);
-            variables.insert("c".to_string(), 3);
->>>>>>> 580a8085
+
+            let mut variables: HashMap<FlatVariable, usize> = HashMap::new();
+            variables.insert(one, 0);
+            variables.insert(x, 1);
+            variables.insert(y, 2);
+            variables.insert(z, 3);
+
             let mut a_row: Vec<(usize, FieldPrime)> = Vec::new();
             let mut b_row: Vec<(usize, FieldPrime)> = Vec::new();
             let mut c_row: Vec<(usize, FieldPrime)> = Vec::new();
@@ -776,20 +730,15 @@
                     box Number(FieldPrime::from(6)),
                 ),
             );
-<<<<<<< HEAD
-            let mut variables = vec![one, x, y];
+
             let mut a_row = Vec::new();
             let mut b_row = Vec::new();
             let mut c_row = Vec::new();
-=======
-            let mut variables: HashMap<String, usize> = HashMap::new();
-            variables.insert("~one".to_string(), 0);
-            variables.insert("x".to_string(), 1);
-            variables.insert("y".to_string(), 2);
-            let mut a_row: Vec<(usize, FieldPrime)> = Vec::new();
-            let mut b_row: Vec<(usize, FieldPrime)> = Vec::new();
-            let mut c_row: Vec<(usize, FieldPrime)> = Vec::new();
->>>>>>> 580a8085
+
+            let mut variables: HashMap<FlatVariable, usize> = HashMap::new();
+            variables.insert(one, 0);
+            variables.insert(x, 1);
+            variables.insert(y, 2);
 
             r1cs_expression(lhs, rhs, &mut variables, &mut a_row, &mut b_row, &mut c_row);
             a_row.sort_by(sort_tup);
