--- conflicted
+++ resolved
@@ -11,9 +11,6 @@
     add,
     assert_one,
     array_if,
-<<<<<<< HEAD
     fact_up_to_4,
-=======
     split,
->>>>>>> 6a8fa589
 }